--- conflicted
+++ resolved
@@ -16,16 +16,12 @@
 num_iteration: 160000
 
 # Export configuration
-<<<<<<< HEAD
 fixed_batch_size: 8
-=======
-fixed_batch_size: 1
->>>>>>> d4f74917
 use_fixed_size: false
 
 # Logging parameters
 log_step: 10
-save_step: 100
+save_step: 1000
 summary_step: 200
 max_ckpts: 3
 resize_size: 512