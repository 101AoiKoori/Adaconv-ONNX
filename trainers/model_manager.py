--- conflicted
+++ resolved
@@ -128,12 +128,7 @@
             "Fixed Batch Size": self.hyper_param.fixed_batch_size,
             "Use Fixed Size": self.hyper_param.use_fixed_size,
             "Total Parameters": f"{self.model_params:,}",
-<<<<<<< HEAD
-            "Learning Rate": self.hyper_param.learning_rate,
-            "Training Steps": self.hyper_param.num_iteration
-=======
             "Finetune Mode": self.finetune_mode,
->>>>>>> 26a50aaa
         }
     
     def save_checkpoint(self, ckpt_path, is_finetune_ckpt=False):
@@ -150,13 +145,8 @@
                 "model_state_dict": self.model.state_dict(),
                 "optimizer_state_dict": self.optimizer.state_dict(),
                 "scheduler_state_dict": self.scheduler.state_dict(),
-<<<<<<< HEAD
-                "learning_rate": self.hyper_param.learning_rate,
-                "num_iteration": self.hyper_param.num_iteration
-=======
                 "is_finetune_ckpt": is_finetune_ckpt or self.finetune_mode,
                 "original_num_iteration": self.hyper_param.num_iteration,
->>>>>>> 26a50aaa
             },
             ckpt_path,
         )
@@ -173,30 +163,6 @@
         """
         checkpoint = torch.load(ckpt_path, map_location=self.device)
         self.model.load_state_dict(checkpoint["model_state_dict"])
-<<<<<<< HEAD
-        self.optimizer.load_state_dict(checkpoint["optimizer_state_dict"])
-        self.scheduler.load_state_dict(checkpoint["scheduler_state_dict"])
-        self.step = checkpoint["steps"]
-        print(f"Loaded checkpoint from {ckpt_path} (step {self.step})")
-        
-    def load_model_only(self, ckpt_path):
-        """
-        只加载模型权重，不加载优化器状态（用于微调）
-        
-        Args:
-            ckpt_path: 检查点路径
-        """
-        checkpoint = torch.load(ckpt_path, map_location=self.device)
-        if "model_state_dict" in checkpoint:
-            self.model.load_state_dict(checkpoint["model_state_dict"])
-        else:
-            print(f"警告: 检查点格式不正确，尝试直接加载到模型")
-            self.model.load_state_dict(checkpoint)
-            
-        # 重置步数
-        self.step = 0
-        print(f"Loaded model weights only from {ckpt_path} for fine-tuning")
-=======
         
         if reset_optimizer:
             # 重新初始化优化器，以便使用新的学习率
@@ -225,7 +191,6 @@
             "original_num_iteration": original_num_iteration,
             "loaded_step": checkpoint["steps"]
         }
->>>>>>> 26a50aaa
         
     def forward(self, contents, styles, return_features=False):
         """
