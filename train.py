import argparse
import yaml
from pathlib import Path
from hyperparam.hyperparam import Hyperparameter
from trainers.trainer import Trainer

def parse_opt():
    parser = argparse.ArgumentParser(description="Style Transfer Training")

    parser.add_argument(
        "--config",
        "-c",
        type=str,
        required=True,
        help="Path to model config file",
    )
    parser.add_argument(
        "--data_path",
        "-d",
        type=str,
        default=None,
        help="Path to dataset (overrides config if provided)",
    )
    parser.add_argument(
        "--logdir",
        "-l",
        type=str,
        default=None,
        help="Log directory path (overrides config if provided)",
    )
    parser.add_argument(
        "--batch_size",
        type=int,
        default=None,
        help="Batch size (overrides config if provided)",
    )
    parser.add_argument(
        "--num_iteration",
        type=int,
        default=None,
        help="Number of training iterations (overrides config if provided)",
    )
    parser.add_argument(
        "--learning_rate",
        type=float,
        default=None,
        help="Learning rate (overrides config if provided)",
    )
    parser.add_argument(
        "--image_size",
        type=int,
        default=None,
        help="Image size (overrides config if provided)",
    )
<<<<<<< HEAD
    # 微调模式参数
    parser.add_argument(
        "--finetune",
        action="store_true",
        help="启用微调模式：加载检查点但重置step和学习率",
    )
    # 检查点路径参数
    parser.add_argument(
        "--checkpoint",
        type=str,
        default=None,
        help="加载指定的检查点文件进行训练或微调",
    )
    # 微调学习率参数
    parser.add_argument(
        "--finetune_lr",
        type=float,
        default=None,
        help="微调时使用的学习率（通常比初始训练小）",
=======
    parser.add_argument(
        "--style_weight",
        type=float,
        default=None,
        help="Style weight for loss calculation (overrides config if provided)",
    )
    # 新增微调模式相关参数
    parser.add_argument(
        "--finetune",
        action="store_true",
        help="Enable fine-tuning mode",
>>>>>>> 26a50aaa
    )

    opt = parser.parse_args()

    # 校验微调模式参数
    if opt.finetune:
        # 在微调模式下，预训练模型路径从配置文件中读取
        pass

    return opt

def main(opt):
    # Load configuration from file
    with open(opt.config, "r", encoding="utf-8") as f:
        config_data = yaml.safe_load(f)

    # Override config with command line arguments if provided
    if opt.data_path:
        config_data["data_path"] = opt.data_path
    if opt.logdir:
        config_data["logdir"] = opt.logdir
    if opt.batch_size:
        config_data["batch_size"] = opt.batch_size
    if opt.num_iteration:
        config_data["num_iteration"] = opt.num_iteration
    if opt.learning_rate:
        config_data["learning_rate"] = opt.learning_rate
    if opt.image_size:
        config_data["image_size"] = opt.image_size
<<<<<<< HEAD
    
    # 添加微调相关配置
    if opt.checkpoint:
        config_data["checkpoint_path"] = opt.checkpoint
    if opt.finetune_lr:
        config_data["finetune_lr"] = opt.finetune_lr
    elif opt.finetune and not opt.finetune_lr:
        # 如果是微调但未指定微调学习率，则默认为原学习率的十分之一
        config_data["finetune_lr"] = config_data.get("learning_rate", 0.0001) * 0.1
=======
    if opt.style_weight:
        config_data["style_weight"] = opt.style_weight
>>>>>>> 26a50aaa

    if opt.finetune:
        # 设置微调模式下的logdir为logs/finetune
        config_data["logdir"] = str(Path(config_data.get("logdir", "logs")) / "finetune")
        config_data["learning_rate"] = config_data.get("finetune_learning_rate", config_data["learning_rate"] * 0.1)
        config_data["num_iteration"] = config_data.get("finetune_iterations", int(config_data["num_iteration"] * 0.25))
        pretrained_model_path = Path(config_data.get("pretrained_model", ""))
        if not pretrained_model_path.exists():
            raise FileNotFoundError(f"Pretrained model not found at {pretrained_model_path}")

    hyper_param = Hyperparameter(**config_data)

    trainer = Trainer(
        hyper_param=hyper_param,
        finetune_mode=opt.finetune,
        pretrained_model_path=config_data.get("pretrained_model") if opt.finetune else None
    )

<<<<<<< HEAD
    # Start training - 传递finetune参数
    trainer.train(fine_tuning=opt.finetune)
=======
    trainer.train()
>>>>>>> 26a50aaa

if __name__ == "__main__":
    opt = parse_opt()
    main(opt)<|MERGE_RESOLUTION|>--- conflicted
+++ resolved
@@ -52,27 +52,6 @@
         default=None,
         help="Image size (overrides config if provided)",
     )
-<<<<<<< HEAD
-    # 微调模式参数
-    parser.add_argument(
-        "--finetune",
-        action="store_true",
-        help="启用微调模式：加载检查点但重置step和学习率",
-    )
-    # 检查点路径参数
-    parser.add_argument(
-        "--checkpoint",
-        type=str,
-        default=None,
-        help="加载指定的检查点文件进行训练或微调",
-    )
-    # 微调学习率参数
-    parser.add_argument(
-        "--finetune_lr",
-        type=float,
-        default=None,
-        help="微调时使用的学习率（通常比初始训练小）",
-=======
     parser.add_argument(
         "--style_weight",
         type=float,
@@ -84,7 +63,6 @@
         "--finetune",
         action="store_true",
         help="Enable fine-tuning mode",
->>>>>>> 26a50aaa
     )
 
     opt = parser.parse_args()
@@ -114,20 +92,8 @@
         config_data["learning_rate"] = opt.learning_rate
     if opt.image_size:
         config_data["image_size"] = opt.image_size
-<<<<<<< HEAD
-    
-    # 添加微调相关配置
-    if opt.checkpoint:
-        config_data["checkpoint_path"] = opt.checkpoint
-    if opt.finetune_lr:
-        config_data["finetune_lr"] = opt.finetune_lr
-    elif opt.finetune and not opt.finetune_lr:
-        # 如果是微调但未指定微调学习率，则默认为原学习率的十分之一
-        config_data["finetune_lr"] = config_data.get("learning_rate", 0.0001) * 0.1
-=======
     if opt.style_weight:
         config_data["style_weight"] = opt.style_weight
->>>>>>> 26a50aaa
 
     if opt.finetune:
         # 设置微调模式下的logdir为logs/finetune
@@ -146,12 +112,7 @@
         pretrained_model_path=config_data.get("pretrained_model") if opt.finetune else None
     )
 
-<<<<<<< HEAD
-    # Start training - 传递finetune参数
-    trainer.train(fine_tuning=opt.finetune)
-=======
     trainer.train()
->>>>>>> 26a50aaa
 
 if __name__ == "__main__":
     opt = parse_opt()
